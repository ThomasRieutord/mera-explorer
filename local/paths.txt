--- conflicted
+++ resolved
@@ -1,12 +1,7 @@
 # Paths to MERA data on this machine
-<<<<<<< HEAD
-MERAROOTDIR = "/scratch/dutr" # Parent directory of all MERA GRIB files
-MERACLIMDIR = "/perm/dume/mera" # Directory where are stored climatology data (in particular the m05.grib)
-=======
 #  1. Edit the variables for your machine
 #  2. If it still appear in the tracking, remove it with
 #       git update-index --skip-worktree local/paths.txt
 #
-MERAROOTDIR = "/data/meragrib" # Parent directory of all MERA GRIB files
-MERACLIMDIR = "/data/meraclim" # Directory where are stored climatology data (in particular the m05.grib)
->>>>>>> 8b15ec28
+MERAROOTDIR = "/scratch/dutr" # Parent directory of all MERA GRIB files
+MERACLIMDIR = "/perm/dume/mera" # Directory where are stored climatology data (in particular the m05.grib)